package iavl

import (
	"bytes"
	"fmt"
	"sort"

	"github.com/pkg/errors"

	dbm "github.com/tendermint/tm-db"
)

// ErrVersionDoesNotExist is returned if a requested version does not exist.
var ErrVersionDoesNotExist = fmt.Errorf("version does not exist")

// MutableTree is a persistent tree which keeps track of versions.
type MutableTree struct {
	*ImmutableTree                  // The current, working tree.
	lastSaved      *ImmutableTree   // The most recently saved tree.
	orphans        map[string]int64 // Nodes removed by changes to working tree.
	versions       map[int64]bool   // The previous versions of the tree saved in disk or memory.
	ndb            *nodeDB
}

// NewMutableTree returns a new tree with the specified cache size and datastore
// To maintain backwards compatibility, this function will initialize PruningStrategy{keepEvery: 1, keepRecent: 0}
func NewMutableTree(db dbm.DB, cacheSize int) *MutableTree {
	// memDB is initialized but should never be written to
	memDB := dbm.NewMemDB()
	return NewMutableTreeWithOpts(db, memDB, cacheSize, nil)
}

// NewMutableTreeWithOpts returns a new tree with the specified cache size, datastores and options
func NewMutableTreeWithOpts(snapDB dbm.DB, recentDB dbm.DB, cacheSize int, opts *Options) *MutableTree {
	ndb := newNodeDB(snapDB, recentDB, cacheSize, opts)
	head := &ImmutableTree{ndb: ndb}

	return &MutableTree{
		ImmutableTree: head,
		lastSaved:     head.clone(),
		orphans:       map[string]int64{},
		versions:      map[int64]bool{},
		ndb:           ndb,
	}
}

// IsEmpty returns whether or not the tree has any keys. Only trees that are
// not empty can be saved.
func (tree *MutableTree) IsEmpty() bool {
	return tree.ImmutableTree.Size() == 0
}

// VersionExists returns whether or not a version exists.
func (tree *MutableTree) VersionExists(version int64) bool {
	return tree.versions[version]
}

// AvailableVersions returns all available versions in ascending order
func (tree *MutableTree) AvailableVersions() []int {
	res := make([]int, 0, len(tree.versions))
	for i, v := range tree.versions {
		if v {
			res = append(res, int(i))
		}
	}
	sort.Ints(res)
	return res
}

// Hash returns the hash of the latest saved version of the tree, as returned
// by SaveVersion. If no versions have been saved, Hash returns nil.
func (tree *MutableTree) Hash() []byte {
	if tree.version > 0 {
		return tree.lastSaved.Hash()
	}
	return nil
}

// WorkingHash returns the hash of the current working tree.
func (tree *MutableTree) WorkingHash() []byte {
	return tree.ImmutableTree.Hash()
}

// String returns a string representation of the tree.
func (tree *MutableTree) String() string {
	return tree.ndb.String()
}

// Set/Remove will orphan at most tree.Height nodes,
// balancing the tree after a Set/Remove will orphan at most 3 nodes.
func (tree *MutableTree) prepareOrphansSlice() []*Node {
	return make([]*Node, 0, tree.Height()+3)
}

// Set sets a key in the working tree. Nil values are not supported.
func (tree *MutableTree) Set(key, value []byte) bool {
	orphaned, updated := tree.set(key, value)
	tree.addOrphans(orphaned)
	return updated
}

func (tree *MutableTree) set(key []byte, value []byte) (orphans []*Node, updated bool) {
	if value == nil {
		panic(fmt.Sprintf("Attempt to store nil value at key '%s'", key))
	}

	if tree.ImmutableTree.root == nil {
		tree.ImmutableTree.root = NewNode(key, value, tree.version+1)
		return nil, updated
	}

	orphans = tree.prepareOrphansSlice()
	tree.ImmutableTree.root, updated = tree.recursiveSet(tree.ImmutableTree.root, key, value, &orphans)
	return orphans, updated
}

func (tree *MutableTree) recursiveSet(node *Node, key []byte, value []byte, orphans *[]*Node) (
	newSelf *Node, updated bool,
) {
	version := tree.version + 1

	if node.isLeaf() {
		switch bytes.Compare(key, node.key) {
		case -1:
			return &Node{
				key:       node.key,
				height:    1,
				size:      2,
				leftNode:  NewNode(key, value, version),
				rightNode: node,
				version:   version,
			}, false
		case 1:
			return &Node{
				key:       key,
				height:    1,
				size:      2,
				leftNode:  node,
				rightNode: NewNode(key, value, version),
				version:   version,
			}, false
		default:
			*orphans = append(*orphans, node)
			return NewNode(key, value, version), true
		}
	} else {
		*orphans = append(*orphans, node)
		node = node.clone(version)

		if bytes.Compare(key, node.key) < 0 {
			node.leftNode, updated = tree.recursiveSet(node.getLeftNode(tree.ImmutableTree), key, value, orphans)
			node.leftHash = nil // leftHash is yet unknown
		} else {
			node.rightNode, updated = tree.recursiveSet(node.getRightNode(tree.ImmutableTree), key, value, orphans)
			node.rightHash = nil // rightHash is yet unknown
		}

		if updated {
			return node, updated
		}
		node.calcHeightAndSize(tree.ImmutableTree)
		newNode := tree.balance(node, orphans)
		return newNode, updated
	}
}

// Remove removes a key from the working tree.
func (tree *MutableTree) Remove(key []byte) ([]byte, bool) {
	val, orphaned, removed := tree.remove(key)
	tree.addOrphans(orphaned)
	return val, removed
}

// remove tries to remove a key from the tree and if removed, returns its
// value, nodes orphaned and 'true'.
func (tree *MutableTree) remove(key []byte) (value []byte, orphaned []*Node, removed bool) {
	if tree.root == nil {
		return nil, nil, false
	}
	orphaned = tree.prepareOrphansSlice()
	newRootHash, newRoot, _, value := tree.recursiveRemove(tree.root, key, &orphaned)
	if len(orphaned) == 0 {
		return nil, nil, false
	}

	if newRoot == nil && newRootHash != nil {
		tree.root = tree.ndb.GetNode(newRootHash)
	} else {
		tree.root = newRoot
	}
	return value, orphaned, true
}

// removes the node corresponding to the passed key and balances the tree.
// It returns:
// - the hash of the new node (or nil if the node is the one removed)
// - the node that replaces the orig. node after remove
// - new leftmost leaf key for tree after successfully removing 'key' if changed.
// - the removed value
// - the orphaned nodes.
func (tree *MutableTree) recursiveRemove(node *Node, key []byte, orphans *[]*Node) (newHash []byte, newSelf *Node, newKey []byte, newValue []byte) {
	version := tree.version + 1

	if node.isLeaf() {
		if bytes.Equal(key, node.key) {
			*orphans = append(*orphans, node)
			return nil, nil, nil, node.value
		}
		return node.hash, node, nil, nil
	}

	// node.key < key; we go to the left to find the key:
	if bytes.Compare(key, node.key) < 0 {
		newLeftHash, newLeftNode, newKey, value := tree.recursiveRemove(node.getLeftNode(tree.ImmutableTree), key, orphans)

<<<<<<< HEAD
		if len(orphaned) == 0 {
			return node.hash, node, nil, value, orphaned
		}
		orphaned = append(orphaned, node)
		if newLeftHash == nil && newLeftNode == nil { // left node held value, was removed
			return node.rightHash, node.rightNode, node.key, value, orphaned
		}
=======
		if len(*orphans) == 0 {
			return node.hash, node, nil, value
		}
		*orphans = append(*orphans, node)
		if newLeftHash == nil && newLeftNode == nil { // left node held value, was removed
			return node.rightHash, node.rightNode, node.key, value
		}
>>>>>>> a486c699

		newNode := node.clone(version)
		newNode.leftHash, newNode.leftNode = newLeftHash, newLeftNode
		newNode.calcHeightAndSize(tree.ImmutableTree)
		newNode = tree.balance(newNode, orphans)
		return newNode.hash, newNode, newKey, value
	}
	// node.key >= key; either found or look to the right:
	newRightHash, newRightNode, newKey, value := tree.recursiveRemove(node.getRightNode(tree.ImmutableTree), key, orphans)

<<<<<<< HEAD
	if len(orphaned) == 0 {
		return node.hash, node, nil, value, orphaned
	}
	orphaned = append(orphaned, node)
	if newRightHash == nil && newRightNode == nil { // right node held value, was removed
		return node.leftHash, node.leftNode, nil, value, orphaned
	}
=======
	if len(*orphans) == 0 {
		return node.hash, node, nil, value
	}
	*orphans = append(*orphans, node)
	if newRightHash == nil && newRightNode == nil { // right node held value, was removed
		return node.leftHash, node.leftNode, nil, value
	}
>>>>>>> a486c699

	newNode := node.clone(version)
	newNode.rightHash, newNode.rightNode = newRightHash, newRightNode
	if newKey != nil {
		newNode.key = newKey
	}
	newNode.calcHeightAndSize(tree.ImmutableTree)
	newNode = tree.balance(newNode, orphans)
	return newNode.hash, newNode, nil, value
}

// Load the latest versioned tree from disk.
func (tree *MutableTree) Load() (int64, error) {
	return tree.LoadVersion(int64(0))
}

// LazyLoadVersion attempts to lazy load only the specified target version
// without loading previous roots/versions. Lazy loading should be used in cases
// where only reads are expected. Any writes to a lazy loaded tree may result in
// unexpected behavior. If the targetVersion is non-positive, the latest version
// will be loaded by default. If the latest version is non-positive, this method
// performs a no-op. Otherwise, if the root does not exist, an error will be
// returned.
func (tree *MutableTree) LazyLoadVersion(targetVersion int64) (int64, error) {
	latestVersion := tree.ndb.getLatestVersion()
	if latestVersion < targetVersion {
		return latestVersion, fmt.Errorf("wanted to load target %d but only found up to %d", targetVersion, latestVersion)
	}

	// no versions have been saved if the latest version is non-positive
	if latestVersion <= 0 {
		return 0, nil
	}

	// default to the latest version if the targeted version is non-positive
	if targetVersion <= 0 {
		targetVersion = latestVersion
	}

	rootHash := tree.ndb.getRoot(targetVersion)
	if rootHash == nil {
		return latestVersion, ErrVersionDoesNotExist
	}

	tree.versions[targetVersion] = true

	iTree := &ImmutableTree{
		ndb:     tree.ndb,
		version: targetVersion,
		root:    tree.ndb.GetNode(rootHash),
	}

	tree.orphans = map[string]int64{}
	tree.ImmutableTree = iTree
	tree.lastSaved = iTree.clone()

	return targetVersion, nil
}

// Returns the version number of the latest version found
func (tree *MutableTree) LoadVersion(targetVersion int64) (int64, error) {
	roots, err := tree.ndb.getRoots()
	if err != nil {
		return 0, err
	}

	if len(roots) == 0 {
		return 0, nil
	}

	latestVersion := int64(0)

	var latestRoot []byte
	for version, r := range roots {
		tree.versions[version] = true
		if version > latestVersion && (targetVersion == 0 || version <= targetVersion) {
			latestVersion = version
			latestRoot = r
		}
	}

	if !(targetVersion == 0 || latestVersion == targetVersion) {
		return latestVersion, fmt.Errorf("wanted to load target %v but only found up to %v",
			targetVersion, latestVersion)
	}

	t := &ImmutableTree{
		ndb:     tree.ndb,
		version: latestVersion,
	}

	if len(latestRoot) != 0 {
		t.root = tree.ndb.GetNode(latestRoot)
	}

	tree.orphans = map[string]int64{}
	tree.ImmutableTree = t
	tree.lastSaved = t.clone()

	return latestVersion, nil
}

// LoadVersionOverwrite returns the version number of targetVersion.
// Higher versions' data will be deleted.
func (tree *MutableTree) LoadVersionForOverwriting(targetVersion int64) (int64, error) {
	latestVersion, err := tree.LoadVersion(targetVersion)
	if err != nil {
		return latestVersion, err
	}
	tree.deleteVersionsFrom(targetVersion + 1) // nolint:errcheck
	return targetVersion, nil
}

// GetImmutable loads an ImmutableTree at a given version for querying
func (tree *MutableTree) GetImmutable(version int64) (*ImmutableTree, error) {
	rootHash := tree.ndb.getRoot(version)
	if rootHash == nil {
		return nil, ErrVersionDoesNotExist
	} else if len(rootHash) == 0 {
		return &ImmutableTree{
			ndb:     tree.ndb,
			version: version,
		}, nil
	}
	return &ImmutableTree{
		root:    tree.ndb.GetNode(rootHash),
		ndb:     tree.ndb,
		version: version,
	}, nil
}

// Rollback resets the working tree to the latest saved version, discarding
// any unsaved modifications.
func (tree *MutableTree) Rollback() {
	if tree.version > 0 {
		tree.ImmutableTree = tree.lastSaved.clone()
	} else {
		tree.ImmutableTree = &ImmutableTree{ndb: tree.ndb, version: 0}
	}
	tree.orphans = map[string]int64{}
}

// GetVersioned gets the value at the specified key and version.
func (tree *MutableTree) GetVersioned(key []byte, version int64) (
	index int64, value []byte,
) {
	if tree.versions[version] {
		t, err := tree.GetImmutable(version)
		if err != nil {
			return -1, nil
		}
		return t.Get(key)
	}
	return -1, nil
}

// SaveVersion saves a new tree version to memDB and removes old version,
// based on the current state of the tree. Returns the hash and new version number.
// If version is snapshot version, persist version to disk as well
func (tree *MutableTree) SaveVersion() ([]byte, int64, error) {
	version := tree.version + 1

	if tree.versions[version] {
		//version already exists, throw an error if attempting to overwrite
		// Same hash means idempotent.  Return success.
		existingHash := tree.ndb.getRoot(version)
		var newHash = tree.WorkingHash()
		if bytes.Equal(existingHash, newHash) {
			tree.version = version
			tree.ImmutableTree = tree.ImmutableTree.clone()
			tree.lastSaved = tree.ImmutableTree.clone()
			tree.orphans = map[string]int64{}
			return existingHash, version, nil
		}
		return nil, version, fmt.Errorf("version %d was already saved to different hash %X (existing hash %X)",
			version, newHash, existingHash)
	}
	tree.versions[version] = true

	if tree.root == nil {
		// There can still be orphans, for example if the root is the node being
		// removed.
		debug("SAVE EMPTY TREE %v\n", version)
		tree.ndb.SaveOrphans(version, tree.orphans)
		err := tree.ndb.SaveEmptyRoot(version)
		if err != nil {
			panic(err)
		}
	} else {
		debug("SAVE TREE %v\n", version)
		// Save the current tree.
		tree.ndb.SaveTree(tree.root, version)
		tree.ndb.SaveOrphans(version, tree.orphans)
		err := tree.ndb.SaveRoot(tree.root, version)
		if err != nil {
			panic(err)
		}
	}
	tree.ndb.Commit()

	// Prune nodeDB and delete any pruned versions from tree.versions
	prunedVersions := tree.ndb.PruneRecentVersions()
	for _, pVer := range prunedVersions {
		delete(tree.versions, pVer)
	}

	tree.ndb.Commit()
	tree.version = version
	tree.versions[version] = true

	// Set new working tree.
	tree.ImmutableTree = tree.ImmutableTree.clone()
	tree.lastSaved = tree.ImmutableTree.clone()
	tree.orphans = map[string]int64{}

	return tree.Hash(), version, nil
}

// DeleteVersion deletes a tree version from disk. The version can then no
// longer be accessed.
func (tree *MutableTree) DeleteVersion(version int64) error {
	debug("DELETE VERSION: %d\n", version)
	if version == 0 {
		return errors.New("version must be greater than 0")
	}
	if version == tree.version {
		return errors.Errorf("cannot delete latest saved version (%d)", version)
	}
	if _, ok := tree.versions[version]; !ok {
		return errors.Wrap(ErrVersionDoesNotExist, "")
	}

	tree.ndb.DeleteVersion(version, true)
	tree.ndb.Commit()

	delete(tree.versions, version)

	return nil
}

// deleteVersionsFrom deletes tree version from disk specified version to latest version. The version can then no
// longer be accessed.
func (tree *MutableTree) deleteVersionsFrom(version int64) error {
	if version <= 0 {
		return errors.New("version must be greater than 0")
	}
	newLatestVersion := version - 1
	lastestVersion := tree.ndb.getLatestVersion()
	for ; version <= lastestVersion; version++ {
		if version == tree.version {
			return errors.Errorf("cannot delete latest saved version (%d)", version)
		}
		tree.ndb.DeleteVersion(version, false)
		delete(tree.versions, version)
	}
	tree.ndb.Commit()
	tree.ndb.resetLatestVersion(newLatestVersion)
	return nil
}

// Rotate right and return the new node and orphan.
func (tree *MutableTree) rotateRight(node *Node) (*Node, *Node) {
	version := tree.version + 1

	// TODO: optimize balance & rotate.
	node = node.clone(version)
	orphaned := node.getLeftNode(tree.ImmutableTree)
	newNode := orphaned.clone(version)

	newNoderHash, newNoderCached := newNode.rightHash, newNode.rightNode
	newNode.rightHash, newNode.rightNode = node.hash, node
	node.leftHash, node.leftNode = newNoderHash, newNoderCached

	node.calcHeightAndSize(tree.ImmutableTree)
	newNode.calcHeightAndSize(tree.ImmutableTree)

	return newNode, orphaned
}

// Rotate left and return the new node and orphan.
func (tree *MutableTree) rotateLeft(node *Node) (*Node, *Node) {
	version := tree.version + 1

	// TODO: optimize balance & rotate.
	node = node.clone(version)
	orphaned := node.getRightNode(tree.ImmutableTree)
	newNode := orphaned.clone(version)

	newNodelHash, newNodelCached := newNode.leftHash, newNode.leftNode
	newNode.leftHash, newNode.leftNode = node.hash, node
	node.rightHash, node.rightNode = newNodelHash, newNodelCached

	node.calcHeightAndSize(tree.ImmutableTree)
	newNode.calcHeightAndSize(tree.ImmutableTree)

	return newNode, orphaned
}

// NOTE: assumes that node can be modified
// TODO: optimize balance & rotate
func (tree *MutableTree) balance(node *Node, orphans *[]*Node) (newSelf *Node) {
	if node.persisted {
		panic("Unexpected balance() call on persisted node")
	}
	balance := node.calcBalance(tree.ImmutableTree)

	if balance > 1 {
		if node.getLeftNode(tree.ImmutableTree).calcBalance(tree.ImmutableTree) >= 0 {
			// Left Left Case
			newNode, orphaned := tree.rotateRight(node)
			*orphans = append(*orphans, orphaned)
			return newNode
		}
		// Left Right Case
		var leftOrphaned *Node

		left := node.getLeftNode(tree.ImmutableTree)
		node.leftHash = nil
		node.leftNode, leftOrphaned = tree.rotateLeft(left)
		newNode, rightOrphaned := tree.rotateRight(node)
		*orphans = append(*orphans, left, leftOrphaned, rightOrphaned)
		return newNode
	}
	if balance < -1 {
		if node.getRightNode(tree.ImmutableTree).calcBalance(tree.ImmutableTree) <= 0 {
			// Right Right Case
			newNode, orphaned := tree.rotateLeft(node)
			*orphans = append(*orphans, orphaned)
			return newNode
		}
		// Right Left Case
		var rightOrphaned *Node

		right := node.getRightNode(tree.ImmutableTree)
		node.rightHash = nil
		node.rightNode, rightOrphaned = tree.rotateRight(right)
		newNode, leftOrphaned := tree.rotateLeft(node)

		*orphans = append(*orphans, right, leftOrphaned, rightOrphaned)
		return newNode
	}
	// Nothing changed
	return node
}

func (tree *MutableTree) addOrphans(orphans []*Node) {
	for _, node := range orphans {
		if !node.saved {
			// We don't need to orphan nodes that were never saved.
			continue
		}
		if len(node.hash) == 0 {
			panic("Expected to find node hash, but was empty")
		}
		tree.orphans[string(node.hash)] = node.version
	}
}<|MERGE_RESOLUTION|>--- conflicted
+++ resolved
@@ -213,15 +213,6 @@
 	if bytes.Compare(key, node.key) < 0 {
 		newLeftHash, newLeftNode, newKey, value := tree.recursiveRemove(node.getLeftNode(tree.ImmutableTree), key, orphans)
 
-<<<<<<< HEAD
-		if len(orphaned) == 0 {
-			return node.hash, node, nil, value, orphaned
-		}
-		orphaned = append(orphaned, node)
-		if newLeftHash == nil && newLeftNode == nil { // left node held value, was removed
-			return node.rightHash, node.rightNode, node.key, value, orphaned
-		}
-=======
 		if len(*orphans) == 0 {
 			return node.hash, node, nil, value
 		}
@@ -229,7 +220,6 @@
 		if newLeftHash == nil && newLeftNode == nil { // left node held value, was removed
 			return node.rightHash, node.rightNode, node.key, value
 		}
->>>>>>> a486c699
 
 		newNode := node.clone(version)
 		newNode.leftHash, newNode.leftNode = newLeftHash, newLeftNode
@@ -240,15 +230,6 @@
 	// node.key >= key; either found or look to the right:
 	newRightHash, newRightNode, newKey, value := tree.recursiveRemove(node.getRightNode(tree.ImmutableTree), key, orphans)
 
-<<<<<<< HEAD
-	if len(orphaned) == 0 {
-		return node.hash, node, nil, value, orphaned
-	}
-	orphaned = append(orphaned, node)
-	if newRightHash == nil && newRightNode == nil { // right node held value, was removed
-		return node.leftHash, node.leftNode, nil, value, orphaned
-	}
-=======
 	if len(*orphans) == 0 {
 		return node.hash, node, nil, value
 	}
@@ -256,7 +237,6 @@
 	if newRightHash == nil && newRightNode == nil { // right node held value, was removed
 		return node.leftHash, node.leftNode, nil, value
 	}
->>>>>>> a486c699
 
 	newNode := node.clone(version)
 	newNode.rightHash, newNode.rightNode = newRightHash, newRightNode
